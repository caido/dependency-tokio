--- conflicted
+++ resolved
@@ -1,8 +1,4 @@
-<<<<<<< HEAD
 # 1.43.1 (April 2nd, 2025)
-=======
-# 1.42.1 (April 8th, 2025)
->>>>>>> e59584a6
 
 This release fixes a soundness issue in the broadcast channel. The channel
 accepts values that are `Send` but `!Sync`. Previously, the channel called
@@ -16,7 +12,6 @@
 
 [#7232]: https://github.com/tokio-rs/tokio/pull/7232
 
-<<<<<<< HEAD
 # 1.43.0 (Jan 8th, 2025)
 
 ### Added
@@ -71,8 +66,20 @@
 [#7073]: https://github.com/tokio-rs/tokio/pull/7073
 [#7074]: https://github.com/tokio-rs/tokio/pull/7074
 
-=======
->>>>>>> e59584a6
+# 1.42.1 (April 8th, 2025)
+
+This release fixes a soundness issue in the broadcast channel. The channel
+accepts values that are `Send` but `!Sync`. Previously, the channel called
+`clone()` on these values without synchronizing. This release fixes the channel
+by synchronizing calls to `.clone()` (Thanks Austin Bonander for finding and
+reporting the issue).
+
+### Fixed
+
+- sync: synchronize `clone()` call in broadcast channel ([#7232])
+
+[#7232]: https://github.com/tokio-rs/tokio/pull/7232
+
 # 1.42.0 (Dec 3rd, 2024)
 
 ### Added
@@ -112,11 +119,7 @@
 [#6938]: https://github.com/tokio-rs/tokio/pull/6938
 [#6944]: https://github.com/tokio-rs/tokio/pull/6944
 
-<<<<<<< HEAD
 # 1.41.0 (Oct 22nd, 2024)
-=======
-# 1.41.0 (Oct 22th, 2024)
->>>>>>> e59584a6
 
 ### Added
 
